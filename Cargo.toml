--- conflicted
+++ resolved
@@ -17,18 +17,11 @@
 bincode = "1.3"
 futures = "0.3"
 pin-project = "1.1"
-proc-macro2 = { version = "1.0.87", default-features = false }
-quote = { version = "1.0.37", default-features = false }
 rand = "0.8"
 serde = { version = "1.0.197", default-features = false }
 serde_json = { version = "1.0", default-features = false }
-<<<<<<< HEAD
-syn = { version = "2.0.79", default-features = false }
-tokio = { version = "1.0", default-features = false }
-=======
 tokio = { version = "1.0", default-features = false }
 
 proc-macro2 = { version = "1.0.86", default-features = false }
 quote = { version = "1.0.37", default-features = false }
-syn = { version = "2.0.79", default-features = false }
->>>>>>> 5c9055da
+syn = { version = "2.0.79", default-features = false }