[workspace]
resolver = "2"
members = [
    "radius-sdk",
<<<<<<< HEAD
    "sdk/block-commitment",
    "sdk/context",
    "sdk/json-rpc",
    "sdk/kvstore",
    "sdk/kvstore-macros",
    "sdk/liveness-radius",
    "sdk/signature",
    "sdk/validation-eigenlayer",
    "sdk/validation-symbiotic",
=======
    "crates/block-commitment",
    "crates/context",
    "crates/json-rpc",
    "crates/kvstore",
    "crates/kvstore-macros",
    "crates/liveness-radius",
    "crates/signature",
    "crates/validation-eigenlayer",
>>>>>>> 94ecfa87
]

[workspace.dependencies]
alloy = { version = "0.2", default-features = false }
bincode = "1.3"
futures = "0.3"
pin-project = "1.1"
rand = "0.8"
serde = { version = "1.0.197", default-features = false }
serde_json = { version = "1.0", default-features = false }
tokio = { version = "1.0", default-features = false }

proc-macro2 = { version = "1.0.86", default-features = false }
quote = { version = "1.0.37", default-features = false }
syn = { version = "2.0.79", default-features = false }<|MERGE_RESOLUTION|>--- conflicted
+++ resolved
@@ -2,17 +2,6 @@
 resolver = "2"
 members = [
     "radius-sdk",
-<<<<<<< HEAD
-    "sdk/block-commitment",
-    "sdk/context",
-    "sdk/json-rpc",
-    "sdk/kvstore",
-    "sdk/kvstore-macros",
-    "sdk/liveness-radius",
-    "sdk/signature",
-    "sdk/validation-eigenlayer",
-    "sdk/validation-symbiotic",
-=======
     "crates/block-commitment",
     "crates/context",
     "crates/json-rpc",
@@ -21,7 +10,7 @@
     "crates/liveness-radius",
     "crates/signature",
     "crates/validation-eigenlayer",
->>>>>>> 94ecfa87
+    "crates/validation-symbiotic",
 ]
 
 [workspace.dependencies]
